'use strict';

// Exposes the internal Store to the WhatsApp Web client
exports.ExposeStore = (moduleRaidStr) => {
    eval('var moduleRaid = ' + moduleRaidStr);
    // eslint-disable-next-line no-undef
    window.mR = moduleRaid();
    window.Store = Object.assign({}, window.mR.findModule(m => m.default && m.default.Chat)[0].default);
    window.Store.AppState = window.mR.findModule('Socket')[0].Socket;
    window.Store.Conn = window.mR.findModule('Conn')[0].Conn;
    window.Store.BlockContact = window.mR.findModule('blockContact')[0];
    window.Store.Call = window.mR.findModule('CallCollection')[0].CallCollection;
    window.Store.Cmd = window.mR.findModule('Cmd')[0].Cmd;
    window.Store.CryptoLib = window.mR.findModule('decryptE2EMedia')[0];
    window.Store.DownloadManager = window.mR.findModule('downloadManager')[0].downloadManager;
    window.Store.Features = window.mR.findModule('FEATURE_CHANGE_EVENT')[0].LegacyPhoneFeatures;
    window.Store.GroupMetadata = window.mR.findModule((module) => module.default && module.default.handlePendingInvite)[0].default;
    window.Store.Invite = window.mR.findModule('sendJoinGroupViaInvite')[0];
    window.Store.InviteInfo = window.mR.findModule('sendQueryGroupInvite')[0];
    window.Store.Label = window.mR.findModule('LabelCollection')[0].LabelCollection;
    window.Store.MediaPrep = window.mR.findModule('MediaPrep')[0];
    window.Store.MediaObject = window.mR.findModule('getOrCreateMediaObject')[0];
    window.Store.NumberInfo = window.mR.findModule('formattedPhoneNumber')[0];
    window.Store.MediaTypes = window.mR.findModule('msgToMediaType')[0];
    window.Store.MediaUpload = window.mR.findModule('uploadMedia')[0];
    window.Store.MsgKey = window.mR.findModule((module) => module.default && module.default.fromString)[0].default;
    window.Store.MessageInfo = window.mR.findModule('sendQueryMsgInfo')[0];
    window.Store.OpaqueData = window.mR.findModule(module => module.default && module.default.createFromData)[0].default;
    window.Store.QueryExist = window.mR.findModule('queryExists')[0].queryExists;
    window.Store.QueryProduct = window.mR.findModule('queryProduct')[0];
    window.Store.QueryOrder = window.mR.findModule('queryOrder')[0];
    window.Store.SendClear = window.mR.findModule('sendClear')[0];
    window.Store.SendDelete = window.mR.findModule('sendDelete')[0];
    window.Store.SendMessage = window.mR.findModule('addAndSendMsgToChat')[0];
    window.Store.SendSeen = window.mR.findModule('sendSeen')[0];
    window.Store.User = window.mR.findModule('getMaybeMeUser')[0];
    window.Store.UploadUtils = window.mR.findModule((module) => (module.default && module.default.encryptAndUpload) ? module.default : null)[0].default;
    window.Store.UserConstructor = window.mR.findModule((module) => (module.default && module.default.prototype && module.default.prototype.isServer && module.default.prototype.isUser) ? module.default : null)[0].default;
    window.Store.Validators = window.mR.findModule('findLinks')[0];
    window.Store.VCard = window.mR.findModule('vcardFromContactModel')[0];
    window.Store.WidFactory = window.mR.findModule('createWid')[0];
    window.Store.ProfilePic = window.mR.findModule('profilePicResync')[0];
    window.Store.PresenceUtils = window.mR.findModule('sendPresenceAvailable')[0];
    window.Store.ChatState = window.mR.findModule('sendChatStateComposing')[0];
    window.Store.GroupParticipants = window.mR.findModule('sendPromoteParticipants')[0];
    window.Store.JoinInviteV4 = window.mR.findModule('sendJoinGroupViaInviteV4')[0];
    window.Store.findCommonGroups = window.mR.findModule('findCommonGroups')[0].findCommonGroups;
    window.Store.StatusUtils = window.mR.findModule('setMyStatus')[0];
    window.Store.ConversationMsgs = window.mR.findModule('loadEarlierMsgs')[0];
    window.Store.sendReactionToMsg = window.mR.findModule('sendReactionToMsg')[0].sendReactionToMsg;
    window.Store.createOrUpdateReactionsModule = window.mR.findModule('createOrUpdateReactions')[0];
    window.Store.EphemeralFields = window.mR.findModule('getEphemeralFields')[0];
    window.Store.ReplyUtils = window.mR.findModule('canReplyMsg').length > 0 && window.mR.findModule('canReplyMsg')[0];
    window.Store.StickerTools = {
        ...window.mR.findModule('toWebpSticker')[0],
        ...window.mR.findModule('addWebpMetadata')[0]
    };

    window.Store.GroupUtils = {
        ...window.mR.findModule('sendCreateGroup')[0],
        ...window.mR.findModule('sendSetGroupSubject')[0],
        ...window.mR.findModule('markExited')[0]
    };

    if (!window.Store.Chat._find) {
        window.Store.Chat._find = e => {
            const target = window.Store.Chat.get(e);
            return target ? Promise.resolve(target) : Promise.resolve({
                id: e
            });
        };
    }

<<<<<<< HEAD
    // The following was implemented and inspired from wppconnect/wa-js at 
    // https://github.com/wppconnect-team/wa-js/tree/main/src/chat/functions/prepareMessageButtons.ts

    // Find proxy modules
    window.findProxyModel = (name) => {
        const baseName = name.replace(/Model$/, '');

        const names = [baseName];

        // ChatModel => "chat"
        names.push(baseName.replace(/^(\w)/, (l) => l.toLowerCase()));

        // CartItemModel => "cart-item"
        // ProductListModel => "product_list"
        const parts = baseName.split(/(?=[A-Z])/);

        names.push(parts.join('-').toLowerCase());
        names.push(parts.join('_').toLowerCase());

        const results = window.mR.findModule((m) =>
            names.includes(
                m.default?.prototype?.proxyName ||
                m[name]?.prototype?.proxyName ||
                m[baseName]?.prototype?.proxyName
            )
        )[0];

        return results.default || results[name] || results[baseName];
    };

    // Function to modify functions.
    window.injectToFunction = (selector, callback) => {
        const oldFunct = window.mR.findModule(selector.name)[selector.index][selector.property];
        window.mR.findModule(selector.name)[selector.index][selector.property] = (...args) => callback(oldFunct, args);
    };

    // Find button models
    window.Store.TemplateButtonModel = window.findProxyModel('TemplateButtonModel');
    window.Store.TemplateButtonCollection = window.mR.findModule('TemplateButtonCollection')[0].TemplateButtonCollection;
    
    // Find quick reply models
    window.Store.ReplyButtonModel = window.findProxyModel('ReplyButtonModel');
    window.Store.ButtonCollection = window.mR.findModule('ButtonCollection')[0].ButtonCollection;

    // Modify functions 
    window.injectToFunction({
        index: 0,
        name: 'createMsgProtobuf',
        property: 'createMsgProtobuf'
    }, (func, args) => {
        const [message] = args;
        const proto = func(...args);
        if (message.hydratedButtons) {
            const hydratedTemplate = {
                hydratedButtons: message.hydratedButtons,
            };

            if (message.footer) {
                hydratedTemplate.hydratedFooterText = message.footer;
            }

            if (message.caption) {
                hydratedTemplate.hydratedContentText = message.caption;
            }

            if (message.title) {
                hydratedTemplate.hydratedTitleText = message.title;
            }

            if (proto.conversation) {
                hydratedTemplate.hydratedContentText = proto.conversation;
                delete proto.conversation;
            } else if (proto.extendedTextMessage?.text) {
                hydratedTemplate.hydratedContentText = proto.extendedTextMessage.text;
                delete proto.extendedTextMessage;
            } else {
                // Search media part in message
                let found;
                const mediaPart = [
                    'documentMessage',
                    'imageMessage',
                    'locationMessage',
                    'videoMessage',
                ];
                for (const part of mediaPart) {
                    if (part in proto) {
                        found = part;
                        break;
                    }
                }

                if (!found) {
                    return proto;
                }

                // Media message doesn't allow title
                hydratedTemplate[found] = proto[found];

                // Copy title to caption if not setted
                if (
                    hydratedTemplate.hydratedTitleText &&
                    !hydratedTemplate.hydratedContentText
                ) {
                    hydratedTemplate.hydratedContentText =
                        hydratedTemplate.hydratedTitleText;
                }

                // Remove title for media messages
                delete hydratedTemplate.hydratedTitleText;

                if (found === 'locationMessage') {
                    if (
                        !hydratedTemplate.hydratedContentText &&
                        (message[found].name || message[found].address)
                    ) {
                        hydratedTemplate.hydratedContentText =
                            message[found].name && message[found].address
                                ? `${message[found].name}\n${message[found].address}`
                                : message[found].name || message[found].address || '';
                    }
                }

                // Ensure a content text;
                hydratedTemplate.hydratedContentText =
                    hydratedTemplate.hydratedContentText || ' ';

                delete proto[found];
            }

            proto.templateMessage = {
                hydratedTemplate,
            };
        }

        return proto;
    });

    window.injectToFunction({
        index: 0,
        name: 'createMsgProtobuf',
        property: 'createMsgProtobuf'
    }, (func, args) => {
        const proto = func(...args);
        if (proto.templateMessage) {
            proto.viewOnceMessage = {
                message: {
                    templateMessage: proto.templateMessage,
                },
            };
            delete proto.templateMessage;
        }
        if (proto.buttonsMessage) {
            proto.viewOnceMessage = {
                message: {
                    buttonsMessage: proto.buttonsMessage,
                },
            };
            delete proto.buttonsMessage;
        }
        if (proto.listMessage) {
            proto.viewOnceMessage = {
                message: {
                    listMessage: proto.listMessage,
                },
            };
            delete proto.listMessage;
        }
        return proto;
    });

    window.injectToFunction({
        index: 0,
        name: 'typeAttributeFromProtobuf',
        property: 'typeAttributeFromProtobuf'
    }, (func, args) => {
        const [proto] = args;
        if (proto.templateMessage?.hydratedTemplate) {
            const keys = Object.keys(proto.templateMessage?.hydratedTemplate);
            const messagePart = [
                'documentMessage',
                'imageMessage',
                'locationMessage',
                'videoMessage',
            ];
            if (messagePart.some((part) => keys.includes(part))) {
                return 'media';
            }
            return 'text';
        }
        
        if (
            proto.buttonsMessage?.headerType === 1 ||
            proto.buttonsMessage?.headerType === 2
        ) {
            return 'text';
        }
        
        return func(...args);
    });

    window.injectToFunction({
        index: 0,
        name: 'typeAttributeFromProtobuf',
        property: 'typeAttributeFromProtobuf'
    }, (func, args) => {
        const [proto] = args;

        if (proto.ephemeralMessage) {
            const { message } = proto.ephemeralMessage;
            return message ? func(message) : 'text';
        }
        if (proto.deviceSentMessage) {
            const { message } = proto.deviceSentMessage;
            return message ? func(message) : 'text';
        }
        if (proto.viewOnceMessage) {
            const { message } = proto.viewOnceMessage;
            return message ? func(message) : 'text';
        }

        return func(...args);
    });

    window.injectToFunction({
        index: 0,
        name: 'mediaTypeFromProtobuf',
        property: 'mediaTypeFromProtobuf'
    }, (func, args) => {
        const [proto] = args;
        if (proto.templateMessage?.hydratedTemplate) {
            return func(proto.templateMessage.hydratedTemplate);
        }
        return func(...args);
    });

    window.injectToFunction({
        index: 0,
        name: 'mediaTypeFromProtobuf',
        property: 'mediaTypeFromProtobuf'
    }, (func, args) => {
        const [proto] = args;
        if (proto.deviceSentMessage) {
            const { message } = proto.deviceSentMessage;
            return message ? func(message) : null;
        }
        if (proto.ephemeralMessage) {
            const { message } = proto.ephemeralMessage;
            return message ? func(message) : null;
        }
        if (proto.viewOnceMessage) {
            const { message } = proto.viewOnceMessage;
            return message ? func(message) : null;
        }

        return func(...args);
    });
    
    window.injectToFunction({
        index: 0,
        name: 'encodeMaybeMediaType',
        property: 'encodeMaybeMediaType',
    }, (func, args) => {
        const [type] = args;
        if (type === 'button') {
            return window.mR.findModule('DROP_ATTR')[0].DROP_ATTR;
        }
        return func(...args);
    });
=======
    // TODO remove these once everybody has been updated to WWebJS with legacy sessions removed
    const _linkPreview = window.mR.findModule('queryLinkPreview');
    if (_linkPreview && _linkPreview[0] && _linkPreview[0].default) {
        window.Store.Wap = _linkPreview[0].default;
    }

    const _isMDBackend = window.mR.findModule('isMDBackend');
    if(_isMDBackend && _isMDBackend[0] && _isMDBackend[0].isMDBackend) {
        window.Store.MDBackend = _isMDBackend[0].isMDBackend();
    } else {
        window.Store.MDBackend = true;
    }
>>>>>>> 6f7c5c2d
};

exports.LoadUtils = () => {
    window.WWebJS = {};

    window.WWebJS.sendSeen = async (chatId) => {
        let chat = window.Store.Chat.get(chatId);
        if (chat !== undefined) {
            await window.Store.SendSeen.sendSeen(chat, false);
            return true;
        }
        return false;

    };

    window.WWebJS.prepareMessageButtons = (buttonsOptions) => {
        const returnObject = {};
        if (!buttonsOptions.buttons) {
            return returnObject;
        }
        
        if (typeof buttonsOptions.useTemplateButtons === 'undefined' || buttonsOptions.useTemplateButtons === null) {
            buttonsOptions.useTemplateButtons = buttonsOptions.buttons.some((button) => {
                return 'callButton' in button || 'urlButton' in button;
            });
        }
        
        returnObject.title = buttonsOptions.title;
        returnObject.footer = buttonsOptions.footer;
    
        if (buttonsOptions.useTemplateButtons) {
            returnObject.isFromTemplate = true;
            returnObject.hydratedButtons = buttonsOptions.buttons;
            returnObject.buttons = new window.Store.TemplateButtonCollection;

            returnObject.buttons.add(returnObject.hydratedButtons.map((button, index) => {
                const buttonIndex = button.index ? button.index : index;
                if (button.urlButton) {
                    return new window.Store.TemplateButtonModel({
                        id: buttonIndex,
                        displayText: button.urlButton?.displayText || '',
                        url: button.urlButton?.url,
                        subtype: 'url'
                    });
                } else if (button.callButton) {
                    return new window.Store.TemplateButtonModel({
                        id: buttonIndex,
                        displayText: button.callButton?.displayText,
                        phoneNumber: button.callButton?.phoneNumber,
                        subtype: 'call'
                    });
                } else {
                    return new window.Store.TemplateButtonModel({
                        id: buttonIndex,
                        displayText: button.quickReplyButton?.displayText,
                        selectionId: button.quickReplyButton?.id,
                        subtype: 'quick_reply'
                    });
                }
            }));
        }
        else {
            returnObject.isDynamicReplyButtonsMsg = true;

            returnObject.dynamicReplyButtons = buttonsOptions.buttons.map((button, index) => ({
                buttonId: button.quickReplyButton.id.toString() || `${index}`,
                buttonText: {displayText: button.quickReplyButton?.displayText},
                type: 1,
            }));

            // For UI only
            returnObject.replyButtons = new window.Store.ButtonCollection();
            returnObject.replyButtons.add(returnObject.dynamicReplyButtons.map((button) => new window.Store.ReplyButtonModel({
                id: button.buttonId,
                displayText: button.buttonText?.displayText || undefined,
            })));

        }
        return returnObject;
    };

    window.WWebJS.sendMessage = async (chat, content, options = {}) => {
        let attOptions = {};
        if (options.attachment) {
            attOptions = options.sendMediaAsSticker
                ? await window.WWebJS.processStickerData(options.attachment)
                : await window.WWebJS.processMediaData(options.attachment, {
                    forceVoice: options.sendAudioAsVoice,
                    forceDocument: options.sendMediaAsDocument,
                    forceGif: options.sendVideoAsGif
                });

            content = options.sendMediaAsSticker ? undefined : attOptions.preview;

            delete options.attachment;
            delete options.sendMediaAsSticker;
        }
        let quotedMsgOptions = {};
        if (options.quotedMessageId) {
            let quotedMessage = window.Store.Msg.get(options.quotedMessageId);

            // TODO remove .canReply() once all clients are updated to >= v2.2241.6
            const canReply = window.Store.ReplyUtils ? 
                window.Store.ReplyUtils.canReplyMsg(quotedMessage.unsafe()) : 
                quotedMessage.canReply();

            if (canReply) {
                quotedMsgOptions = quotedMessage.msgContextInfo(chat);
            }
            delete options.quotedMessageId;
        }

        if (options.mentionedJidList) {
            options.mentionedJidList = options.mentionedJidList.map(cId => window.Store.Contact.get(cId).id);
        }

        let locationOptions = {};
        if (options.location) {
            locationOptions = {
                type: 'location',
                loc: options.location.description,
                lat: options.location.latitude,
                lng: options.location.longitude
            };
            delete options.location;
        }

        let vcardOptions = {};
        if (options.contactCard) {
            let contact = window.Store.Contact.get(options.contactCard);
            vcardOptions = {
                body: window.Store.VCard.vcardFromContactModel(contact).vcard,
                type: 'vcard',
                vcardFormattedName: contact.formattedName
            };
            delete options.contactCard;
        } else if (options.contactCardList) {
            let contacts = options.contactCardList.map(c => window.Store.Contact.get(c));
            let vcards = contacts.map(c => window.Store.VCard.vcardFromContactModel(c));
            vcardOptions = {
                type: 'multi_vcard',
                vcardList: vcards,
                body: undefined
            };
            delete options.contactCardList;
        } else if (options.parseVCards && typeof (content) === 'string' && content.startsWith('BEGIN:VCARD')) {
            delete options.parseVCards;
            try {
                const parsed = window.Store.VCard.parseVcard(content);
                if (parsed) {
                    vcardOptions = {
                        type: 'vcard',
                        vcardFormattedName: window.Store.VCard.vcardGetNameFromParsed(parsed)
                    };
                }
            } catch (_) {
                // not a vcard
            }
        }

        if (options.linkPreview) {
            delete options.linkPreview;

            // Not supported yet by WhatsApp Web on MD
            if (!window.Store.MDBackend) {
                const link = window.Store.Validators.findLink(content);
                if (link) {
                    const preview = await window.Store.Wap.queryLinkPreview(link.url);
                    preview.preview = true;
                    preview.subtype = 'url';
                    options = { ...options, ...preview };
                }
            }
        }

        let buttonOptions = {};
        if (options.buttons) {
            let caption;
            if (options.buttons.type === 'chat') {
                content = options.buttons.body;
                caption = content;
            } else {
                caption = options.caption ? options.caption : ' '; //Caption can't be empty
            }

            buttonOptions = window.WWebJS.prepareMessageButtons(options.buttons);
            buttonOptions = {
                ...buttonOptions,
                caption: caption
            };
            delete options.buttons;
        }

        let listOptions = {};
        if (options.list) {
            listOptions = {
                type: 'list',
                footer: options.list.footer,
                list: {
                    ...options.list,
                    listType: 1
                },
                body: options.list.description
            };
            delete options.list;
            delete listOptions.list.footer;
        }

        const meUser = window.Store.User.getMaybeMeUser();
        const isMD = window.Store.MDBackend;

        const newMsgId = new window.Store.MsgKey({
            from: meUser,
            to: chat.id,
            id: window.Store.MsgKey.newId(),
            participant: isMD && chat.id.isGroup() ? meUser : undefined,
            selfDir: 'out',
        });

        const extraOptions = options.extraOptions || {};
        delete options.extraOptions;

        const ephemeralFields = window.Store.EphemeralFields.getEphemeralFields(chat);

        const message = {
            ...options,
            id: newMsgId,
            ack: 0,
            body: content,
            from: meUser,
            to: chat.id,
            local: true,
            self: 'out',
            t: parseInt(new Date().getTime() / 1000),
            isNewMsg: true,
            type: 'chat',
            ...ephemeralFields,
            ...locationOptions,
            ...attOptions,
            ...quotedMsgOptions,
            ...vcardOptions,
            ...buttonOptions,
            ...listOptions,
            ...extraOptions
        };

        await window.Store.SendMessage.addAndSendMsgToChat(chat, message);
        return window.Store.Msg.get(newMsgId._serialized);
    };

    window.WWebJS.toStickerData = async (mediaInfo) => {
        if (mediaInfo.mimetype == 'image/webp') return mediaInfo;

        const file = window.WWebJS.mediaInfoToFile(mediaInfo);
        const webpSticker = await window.Store.StickerTools.toWebpSticker(file);
        const webpBuffer = await webpSticker.arrayBuffer();
        const data = window.WWebJS.arrayBufferToBase64(webpBuffer);

        return {
            mimetype: 'image/webp',
            data
        };
    };

    window.WWebJS.processStickerData = async (mediaInfo) => {
        if (mediaInfo.mimetype !== 'image/webp') throw new Error('Invalid media type');

        const file = window.WWebJS.mediaInfoToFile(mediaInfo);
        let filehash = await window.WWebJS.getFileHash(file);
        let mediaKey = await window.WWebJS.generateHash(32);

        const controller = new AbortController();
        const uploadedInfo = await window.Store.UploadUtils.encryptAndUpload({
            blob: file,
            type: 'sticker',
            signal: controller.signal,
            mediaKey
        });

        const stickerInfo = {
            ...uploadedInfo,
            clientUrl: uploadedInfo.url,
            deprecatedMms3Url: uploadedInfo.url,
            uploadhash: uploadedInfo.encFilehash,
            size: file.size,
            type: 'sticker',
            filehash
        };

        return stickerInfo;
    };

    window.WWebJS.processMediaData = async (mediaInfo, { forceVoice, forceDocument, forceGif }) => {
        const file = window.WWebJS.mediaInfoToFile(mediaInfo);
        const mData = await window.Store.OpaqueData.createFromData(file, file.type);
        const mediaPrep = window.Store.MediaPrep.prepRawMedia(mData, { asDocument: forceDocument });
        const mediaData = await mediaPrep.waitForPrep();
        const mediaObject = window.Store.MediaObject.getOrCreateMediaObject(mediaData.filehash);

        const mediaType = window.Store.MediaTypes.msgToMediaType({
            type: mediaData.type,
            isGif: mediaData.isGif
        });

        if (forceVoice && mediaData.type === 'audio') {
            mediaData.type = 'ptt';
        }

        if (forceGif && mediaData.type === 'video') {
            mediaData.isGif = true;
        }

        if (forceDocument) {
            mediaData.type = 'document';
        }

        if (!(mediaData.mediaBlob instanceof window.Store.OpaqueData)) {
            mediaData.mediaBlob = await window.Store.OpaqueData.createFromData(mediaData.mediaBlob, mediaData.mediaBlob.type);
        }

        mediaData.renderableUrl = mediaData.mediaBlob.url();
        mediaObject.consolidate(mediaData.toJSON());
        mediaData.mediaBlob.autorelease();

        const uploadedMedia = await window.Store.MediaUpload.uploadMedia({
            mimetype: mediaData.mimetype,
            mediaObject,
            mediaType
        });

        const mediaEntry = uploadedMedia.mediaEntry;
        if (!mediaEntry) {
            throw new Error('upload failed: media entry was not created');
        }

        mediaData.set({
            clientUrl: mediaEntry.mmsUrl,
            deprecatedMms3Url: mediaEntry.deprecatedMms3Url,
            directPath: mediaEntry.directPath,
            mediaKey: mediaEntry.mediaKey,
            mediaKeyTimestamp: mediaEntry.mediaKeyTimestamp,
            filehash: mediaObject.filehash,
            encFilehash: mediaEntry.encFilehash,
            uploadhash: mediaEntry.uploadHash,
            size: mediaObject.size,
            streamingSidecar: mediaEntry.sidecar,
            firstFrameSidecar: mediaEntry.firstFrameSidecar
        });

        return mediaData;
    };

    window.WWebJS.getMessageModel = message => {
        const msg = message.serialize();

        msg.isEphemeral = message.isEphemeral;
        msg.isStatusV3 = message.isStatusV3;
        msg.links = (message.getRawLinks()).map(link => ({
            link: link.href,
            isSuspicious: Boolean(link.suspiciousCharacters && link.suspiciousCharacters.size)
        }));

        if (msg.buttons) {
            msg.buttons = msg.buttons.serialize();
        }
        if (msg.dynamicReplyButtons) {
            msg.dynamicReplyButtons = JSON.parse(JSON.stringify(msg.dynamicReplyButtons));
        }
        if (msg.replyButtons) {
            msg.replyButtons = JSON.parse(JSON.stringify(msg.replyButtons));
        }

        if (typeof msg.id.remote === 'object') {
            msg.id = Object.assign({}, msg.id, { remote: msg.id.remote._serialized });
        }

        delete msg.pendingAckUpdate;

        return msg;
    };


    window.WWebJS.getChatModel = async chat => {

        let res = chat.serialize();
        res.isGroup = chat.isGroup;
        res.formattedTitle = chat.formattedTitle;
        res.isMuted = chat.mute && chat.mute.isMuted;

        if (chat.groupMetadata) {
            const chatWid = window.Store.WidFactory.createWid((chat.id._serialized));
            await window.Store.GroupMetadata.update(chatWid);
            res.groupMetadata = chat.groupMetadata.serialize();
        }

        delete res.msgs;
        delete res.msgUnsyncedButtonReplyMsgs;
        delete res.unsyncedButtonReplies;

        return res;
    };

    window.WWebJS.getChat = async chatId => {
        const chatWid = window.Store.WidFactory.createWid(chatId);
        const chat = await window.Store.Chat.find(chatWid);
        return await window.WWebJS.getChatModel(chat);
    };

    window.WWebJS.getChats = async () => {
        const chats = window.Store.Chat.getModelsArray();

        const chatPromises = chats.map(chat => window.WWebJS.getChatModel(chat));
        return await Promise.all(chatPromises);
    };

    window.WWebJS.getContactModel = contact => {
        let res = contact.serialize();
        res.isBusiness = contact.isBusiness;

        if (contact.businessProfile) {
            res.businessProfile = contact.businessProfile.serialize();
        }

        res.isMe = contact.isMe;
        res.isUser = contact.isUser;
        res.isGroup = contact.isGroup;
        res.isWAContact = contact.isWAContact;
        res.isMyContact = contact.isMyContact;
        res.isBlocked = contact.isContactBlocked;
        res.userid = contact.userid;

        return res;
    };

    window.WWebJS.getContact = async contactId => {
        const wid = window.Store.WidFactory.createWid(contactId);
        const contact = await window.Store.Contact.find(wid);
        return window.WWebJS.getContactModel(contact);
    };

    window.WWebJS.getContacts = () => {
        const contacts = window.Store.Contact.getModelsArray();
        return contacts.map(contact => window.WWebJS.getContactModel(contact));
    };

    window.WWebJS.mediaInfoToFile = ({ data, mimetype, filename }) => {
        const binaryData = window.atob(data);

        const buffer = new ArrayBuffer(binaryData.length);
        const view = new Uint8Array(buffer);
        for (let i = 0; i < binaryData.length; i++) {
            view[i] = binaryData.charCodeAt(i);
        }

        const blob = new Blob([buffer], { type: mimetype });
        return new File([blob], filename, {
            type: mimetype,
            lastModified: Date.now()
        });
    };

    window.WWebJS.arrayBufferToBase64 = (arrayBuffer) => {
        let binary = '';
        const bytes = new Uint8Array(arrayBuffer);
        const len = bytes.byteLength;
        for (let i = 0; i < len; i++) {
            binary += String.fromCharCode(bytes[i]);
        }
        return window.btoa(binary);
    };

    window.WWebJS.arrayBufferToBase64Async = (arrayBuffer) =>
        new Promise((resolve, reject) => {
            const blob = new Blob([arrayBuffer], {
                type: 'application/octet-stream',
            });
            const fileReader = new FileReader();
            fileReader.onload = () => {
                const [, data] = fileReader.result.split(',');
                resolve(data);
            };
            fileReader.onerror = (e) => reject(e);
            fileReader.readAsDataURL(blob);
        });

    window.WWebJS.getFileHash = async (data) => {
        let buffer = await data.arrayBuffer();
        const hashBuffer = await crypto.subtle.digest('SHA-256', buffer);
        return btoa(String.fromCharCode(...new Uint8Array(hashBuffer)));
    };

    window.WWebJS.generateHash = async (length) => {
        var result = '';
        var characters = 'ABCDEFGHIJKLMNOPQRSTUVWXYZabcdefghijklmnopqrstuvwxyz0123456789';
        var charactersLength = characters.length;
        for (var i = 0; i < length; i++) {
            result += characters.charAt(Math.floor(Math.random() * charactersLength));
        }
        return result;
    };

    window.WWebJS.sendClearChat = async (chatId) => {
        let chat = window.Store.Chat.get(chatId);
        if (chat !== undefined) {
            await window.Store.SendClear.sendClear(chat, false);
            return true;
        }
        return false;
    };

    window.WWebJS.sendDeleteChat = async (chatId) => {
        let chat = window.Store.Chat.get(chatId);
        if (chat !== undefined) {
            await window.Store.SendDelete.sendDelete(chat);
            return true;
        }
        return false;
    };

    window.WWebJS.sendChatstate = async (state, chatId) => {
        if (window.Store.MDBackend) {
            chatId = window.Store.WidFactory.createWid(chatId);
        }
        switch (state) {
        case 'typing':
            await window.Store.ChatState.sendChatStateComposing(chatId);
            break;
        case 'recording':
            await window.Store.ChatState.sendChatStateRecording(chatId);
            break;
        case 'stop':
            await window.Store.ChatState.sendChatStatePaused(chatId);
            break;
        default:
            throw 'Invalid chatstate';
        }

        return true;
    };

    window.WWebJS.getLabelModel = label => {
        let res = label.serialize();
        res.hexColor = label.hexColor;

        return res;
    };

    window.WWebJS.getLabels = () => {
        const labels = window.Store.Label.getModelsArray();
        return labels.map(label => window.WWebJS.getLabelModel(label));
    };

    window.WWebJS.getLabel = (labelId) => {
        const label = window.Store.Label.get(labelId);
        return window.WWebJS.getLabelModel(label);
    };

    window.WWebJS.getChatLabels = async (chatId) => {
        const chat = await window.WWebJS.getChat(chatId);
        return (chat.labels || []).map(id => window.WWebJS.getLabel(id));
    };

    window.WWebJS.getOrderDetail = async (orderId, token, chatId) => {
        const chatWid = window.Store.WidFactory.createWid(chatId);
        return window.Store.QueryOrder.queryOrder(chatWid, orderId, 80, 80, token);
    };

    window.WWebJS.getProductMetadata = async (productId) => {
        let sellerId = window.Store.Conn.wid;
        let product = await window.Store.QueryProduct.queryProduct(sellerId, productId);
        if (product && product.data) {
            return product.data;
        }

        return undefined;
    };
};<|MERGE_RESOLUTION|>--- conflicted
+++ resolved
@@ -71,7 +71,6 @@
         };
     }
 
-<<<<<<< HEAD
     // The following was implemented and inspired from wppconnect/wa-js at 
     // https://github.com/wppconnect-team/wa-js/tree/main/src/chat/functions/prepareMessageButtons.ts
 
@@ -340,7 +339,7 @@
         }
         return func(...args);
     });
-=======
+
     // TODO remove these once everybody has been updated to WWebJS with legacy sessions removed
     const _linkPreview = window.mR.findModule('queryLinkPreview');
     if (_linkPreview && _linkPreview[0] && _linkPreview[0].default) {
@@ -353,7 +352,6 @@
     } else {
         window.Store.MDBackend = true;
     }
->>>>>>> 6f7c5c2d
 };
 
 exports.LoadUtils = () => {
